package main

import (
	"bufio"
	"bytes"
<<<<<<< HEAD
=======
	"crypto/sha256"
	"encoding/binary"
	"encoding/hex"
>>>>>>> b3e33990
	"fmt"
	"github.com/stretchr/testify/assert"
	"github.com/wbrown/gpt_bpe"
	"io"
	"log"
	"os"
	"testing"
	"time"
)

type SanitizerTest struct {
	Name     string
	Input    string
	Expected string
}

type SanitizerTests []SanitizerTest

var sanitizerTests = SanitizerTests{
	{"\\n handling",
		"\nfoobar\\n\n",
		"\nfoobar\n"},
	{"\\r handling",
		"\r\n\r\n",
		"\n"},
	{"Trailing spaces handling",
		"foobar  ",
		"foobar"},
	{"Extra spaces handling",
		"foo  bar",
		"foo bar"},
	{"Prefix spaces handling",
		" foo bar",
		"foo bar"},
	{"Colon with spaces handling",
		"foo : bar",
		"foo: bar"},
	{"Extra spaces with newlines",
		" foo \n   bar\nfoo ",
		"foo\nbar\nfoo"},
}

<<<<<<< HEAD
const corpusPath = "../../resources/frankenstein.txt"
=======
func TokensFromBin(bin *[]byte) *gpt_bpe.Tokens {
	tokens := make(gpt_bpe.Tokens, 0)
	buf := bytes.NewReader(*bin)
	for {
		var token gpt_bpe.Token
		if err := binary.Read(buf, binary.LittleEndian, &token); err != nil {
			break
		}
		tokens = append(tokens, token)
	}
	return &tokens
}

// DecodeBuffer
// Decode Tokens from a byte array into a string.
func DecodeBuffer(encoded *[]byte) (text string) {
	// First convert our bytearray into a uint16 `Token` array.
	tokens := TokensFromBin(encoded)
	// Decode our tokens into a string.
	var enc *gpt_bpe.GPTEncoder
	encoderString := "gpt2"
	enc, _ = gpt_bpe.NewEncoder(encoderString)
	return enc.Decode(tokens)
}
>>>>>>> b3e33990

func BenchmarkSanitizeText(b *testing.B) {
	b.StopTimer()
	b.ResetTimer()
	path := corpusPath
	if testFile, err := os.Open(path); err != nil {
		b.Fail()
	} else {
		b.StartTimer()
		reader := CreateTextSanitizer(testFile)
		runes := make([]rune, 0)
		for {
			r, size, _ := reader.ReadRune()
			if size > 0 {
				runes = append(runes, r)
			} else {
				break
			}
		}
		b.StopTimer()
		b.Logf("%d runes read", len(runes))
	}
}

func BenchmarkStreamingEncode(b *testing.B) {
	b.StopTimer()
	b.ResetTimer()
	tokenizer := gpt_bpe.GPT2Encoder
	for i := 0; i < 5; i++ {
<<<<<<< HEAD
		if testFile, err := os.Open(corpusPath); err != nil {
=======
		if testFile, err := os.Open("../../resources/frankenstein." +
			"txt"); err != nil {

>>>>>>> b3e33990
			b.Fail()
		} else {
			start := time.Now()
			b.StartTimer()
			nextChunk := tokenizer.StreamingEncode(bufio.NewReader(testFile))
			tokensCt := 0
			for {
				if chunk := nextChunk(2048); chunk == nil {
					break
				} else {
					tokensCt += len(*chunk)
				}
			}
			b.StopTimer()
			duration := time.Now().Sub(start)
			tokensPerSecond := float64(tokensCt) / duration.Seconds()
			lruStats := fmt.Sprintf(" (LRU: Hits: %d, Misses: %d, "+
				"Evictions: %d, %0.2f%% Hit Rate, Size: %d)",
				tokenizer.LruHits, tokenizer.LruMisses,
				tokenizer.LruEvictions, 100.0*float64(
					tokenizer.LruHits)/float64(tokenizer.LruHits+
					tokenizer.LruMisses), tokenizer.LruSize)
			b.Logf("%d tokens generated at %0.2f per second over %vms%s",
				tokensCt,
				tokensPerSecond, duration.Milliseconds(),
				lruStats)
		}
	}
}

func BenchmarkStreamingEncodeSanitize(b *testing.B) {
	b.StopTimer()
	b.ResetTimer()
	tokenizer := gpt_bpe.GPT2Encoder
	path := corpusPath
	if testFile, err := os.Open(path); err != nil {
		b.Fail()
	} else {
		start := time.Now()
		b.StartTimer()
		reader := CreateTextSanitizer(testFile)
		nextChunk := tokenizer.StreamingEncode(reader)
		tokensCt := 0
		for {
			if chunk := nextChunk(2048); chunk == nil {
				break
			} else {
				tokensCt += len(*chunk)
			}
		}
		b.StopTimer()
		tokensPerSecond := float64(tokensCt) / time.Now().Sub(start).Seconds()
		b.Logf("%d tokens generated at %0.2f per second", tokensCt,
			tokensPerSecond)
	}
}

func TestSanitizer(t *testing.T) {
	for testIdx := range sanitizerTests {
		input := sanitizerTests[testIdx].Input
		output := SanitizeText(input)
		assert.Equal(t, sanitizerTests[testIdx].Expected, output)
	}
}

func TestSanitizedRuneReader_ReadRune(t *testing.T) {
	for testIdx := range sanitizerTests {
		input := sanitizerTests[testIdx].Input
		reader := CreateTextSanitizer(bytes.NewBufferString(input))
		runes := make([]rune, 0)
		for {
			r, size, _ := reader.ReadRune()
			if size > 0 {
				runes = append(runes, r)
			} else {
				break
			}
		}
		output := string(runes)
		assert.Equal(t, sanitizerTests[testIdx].Expected, output)
	}
}

func TestSampling40(t *testing.T) {
	all1 := 0
	all2 := 0

	textsTokenizer := NewTextsTokenizer()
	textsTokenizer.ContextSize = 2048
	textsTokenizer.TokenizerId = "gpt2"
	textsTokenizer.EndOfText = ""
	textsTokenizer.PadToken = ""
	textsTokenizer.Boundary = "\n"
	textsTokenizer.Unitrim = true
	textsTokenizer.BoundaryBegin = false

	inputDir := "../../resources"
	reorderPaths := ""
	sampling := 100
	outputFile := "base.chunk"

	if _, tokErr := textsTokenizer.InitTokenizer(); tokErr != nil {
		log.Fatal(tokErr)
	}

	if nextText, err := ReadTexts(inputDir, false,
		reorderPaths); err != nil {
		log.Fatal(err)
	} else {
		begin := time.Now()
		contexts, tokErr := textsTokenizer.TokenizeTexts(
			nextText)
		if tokErr != nil {
			log.Fatal(tokErr)
		}

		var enc *gpt_bpe.GPTEncoder
		// *showContexts = true

		total, writeErr := WriteContexts(outputFile, contexts, enc, sampling, reorderPaths == "shuffle")
		all1 += total
		if writeErr != nil {
			log.Fatal(writeErr)
		}
		duration := time.Now().Sub(begin).Seconds()
		log.Printf("%d tokens in %0.2fs, %0.2f tokens/s", total,
			duration, float64(total)/duration)
	}

	textsTokenizer2 := NewTextsTokenizer()
	textsTokenizer2.ContextSize = 2048
	textsTokenizer2.TokenizerId = "gpt2"
	textsTokenizer2.EndOfText = ""
	textsTokenizer2.PadToken = ""
	textsTokenizer2.Boundary = "\n"
	textsTokenizer2.Unitrim = true
	textsTokenizer2.BoundaryBegin = false

	inputDir = "../../resources"
	reorderPaths = ""
	sampling = 40
	outputFile = "samp40.chunk"

	if _, tokErr := textsTokenizer.InitTokenizer(); tokErr != nil {
		log.Fatal(tokErr)
	}

	if nextText2, err := ReadTexts(inputDir, false,
		reorderPaths); err != nil {
		log.Fatal(err)
	} else {
		begin := time.Now()
		contexts, tokErr := textsTokenizer.TokenizeTexts(
			nextText2)
		if tokErr != nil {
			log.Fatal(tokErr)
		}
		var enc *gpt_bpe.GPTEncoder
		// *showContexts = true

		total2, writeErr := WriteContexts(outputFile, contexts, enc, sampling, reorderPaths == "shuffle")
		all2 += total2
		if writeErr != nil {
			log.Fatal(writeErr)
		}
		duration := time.Now().Sub(begin).Seconds()
		log.Printf("%d tokens in %0.2fs, %0.2f tokens/s", total2,
			duration, float64(total2)/duration)
	}
	percent := (float64(all2) / float64(all1)) * 100
	log.Printf("Sampling 100 produced %d Tokens, Sampling 40 produced %d tokens\n", all1, all2)
	log.Printf("Roughly %f %%\n", percent)
	if percent > 55 || percent < 25 {
		log.Printf("Percent does not match ~40%% (25-55), found to be %f", percent)
		t.Fail()
	}
}

func TestShuffle(t *testing.T) {
	all1 := 0
	all2 := 0

	textsTokenizer := NewTextsTokenizer()
	textsTokenizer.ContextSize = 2048
	textsTokenizer.TokenizerId = "gpt2"
	textsTokenizer.EndOfText = ""
	textsTokenizer.PadToken = "_"
	textsTokenizer.Boundary = "\n"
	textsTokenizer.Unitrim = true
	textsTokenizer.BoundaryBegin = false

	inputDir := "../../resources"
	reorderPaths := ""
	sampling := 100
	outputFile := "noshuffle.chunk"

	if _, tokErr := textsTokenizer.InitTokenizer(); tokErr != nil {
		log.Fatal(tokErr)
	}

	if nextText, err := ReadTexts(inputDir, true,
		reorderPaths); err != nil {
		log.Fatal(err)
	} else {
		begin := time.Now()
		contexts, tokErr := textsTokenizer.TokenizeTexts(
			nextText)
		if tokErr != nil {
			log.Fatal(tokErr)
		}
		var enc *gpt_bpe.GPTEncoder
		// *showContexts = true

		total, writeErr := WriteContexts(outputFile, contexts, enc, sampling, reorderPaths == "shuffle")
		all1 += total
		if writeErr != nil {
			log.Fatal(writeErr)
		}
		duration := time.Now().Sub(begin).Seconds()
		log.Printf("%d tokens in %0.2fs, %0.2f tokens/s", total,
			duration, float64(total)/duration)
	}

	textsTokenizer2 := NewTextsTokenizer()
	textsTokenizer2.ContextSize = 2048
	textsTokenizer2.TokenizerId = "gpt2"
	textsTokenizer2.EndOfText = ""
	textsTokenizer2.PadToken = "_"
	textsTokenizer2.Boundary = "\n"
	textsTokenizer2.Unitrim = true
	textsTokenizer2.BoundaryBegin = false

	inputDir = "../../resources"
	reorderPaths = "shuffle"
	sampling = 100
	outputFile = "shuffle.chunk"

	if _, tokErr := textsTokenizer.InitTokenizer(); tokErr != nil {
		log.Fatal(tokErr)
	}

	if nextText2, err := ReadTexts(inputDir, true,
		reorderPaths); err != nil {
		log.Fatal(err)
	} else {
		begin := time.Now()
		contexts2, tokErr := textsTokenizer.TokenizeTexts(
			nextText2)
		if tokErr != nil {
			log.Fatal(tokErr)
		}
		var enc2 *gpt_bpe.GPTEncoder
		// *showContexts = true

		total2, writeErr := WriteContexts(outputFile, contexts2, enc2, sampling, reorderPaths == "shuffle")
		all2 += total2
		if writeErr != nil {
			log.Fatal(writeErr)
		}
		duration := time.Now().Sub(begin).Seconds()
		log.Printf("%d tokens in %0.2fs, %0.2f tokens/s", total2,
			duration, float64(total2)/duration)
	}
	percent := (float64(all2) / float64(all1)) * 100
	log.Printf("NoShuffle produced %d Tokens, Shuffle produced %d tokens, this is roughly %f %%", all1, all2, percent)
	if percent != 100 {
		log.Printf("Percent does not match ~100%%, found to be %f", percent)
		t.Fail()
	}

	f, err := os.Open("noshuffle.chunk")
	if err != nil {
		log.Fatal(err)
	}
	defer f.Close()

	f2, err2 := os.Open("shuffle.chunk")
	if err2 != nil {
		log.Fatal(err2)
	}
	defer f2.Close()
	//chunk by chunk verification of shuffle

	f.Seek(0, 0)
	var verifymap = make(map[string]bool)
	buffer := make([]byte, 4096)
	for {
		bytesread, err := f.Read(buffer)
		//break up into tokens
		if err != nil {
			if err != io.EOF {
				fmt.Println(err)
			}
			break
		}
		hash := sha256.Sum256(buffer[0 : bytesread-1])
		sha := hex.EncodeToString(hash[:])
		verifymap[sha] = false

	}
	f2.Seek(0, 0)
	buffer2 := make([]byte, 4096)
	for {
		bytesread2, err2 := f2.Read(buffer2)
		if err2 != nil {
			if err2 != io.EOF {
				fmt.Println(err2)
			}
			break
		}

		hash2 := sha256.Sum256(buffer2[0 : bytesread2-1])
		sha2 := hex.EncodeToString(hash2[:])
		//fmt.Printf("SHA256: %s", sha2)
		//slice2 := buffer2[0 : bytesread2-1]
		//fmt.Printf("STARTHERE-->%v\n", TokensFromBin(&slice2))

		if _, ok := verifymap[sha2]; ok {
			verifymap[sha2] = true
		}

	}

	for key, value := range verifymap {
		if value == false {
			fmt.Printf("Failed at %s\n", key)
			t.Fail()
		}
	}

	fmt.Printf("Using Chunk by chunk hashing, shuffle found to be working as intended!! \n")
}<|MERGE_RESOLUTION|>--- conflicted
+++ resolved
@@ -3,12 +3,9 @@
 import (
 	"bufio"
 	"bytes"
-<<<<<<< HEAD
-=======
 	"crypto/sha256"
 	"encoding/binary"
 	"encoding/hex"
->>>>>>> b3e33990
 	"fmt"
 	"github.com/stretchr/testify/assert"
 	"github.com/wbrown/gpt_bpe"
@@ -51,9 +48,8 @@
 		"foo\nbar\nfoo"},
 }
 
-<<<<<<< HEAD
 const corpusPath = "../../resources/frankenstein.txt"
-=======
+
 func TokensFromBin(bin *[]byte) *gpt_bpe.Tokens {
 	tokens := make(gpt_bpe.Tokens, 0)
 	buf := bytes.NewReader(*bin)
@@ -78,7 +74,6 @@
 	enc, _ = gpt_bpe.NewEncoder(encoderString)
 	return enc.Decode(tokens)
 }
->>>>>>> b3e33990
 
 func BenchmarkSanitizeText(b *testing.B) {
 	b.StopTimer()
@@ -108,13 +103,7 @@
 	b.ResetTimer()
 	tokenizer := gpt_bpe.GPT2Encoder
 	for i := 0; i < 5; i++ {
-<<<<<<< HEAD
 		if testFile, err := os.Open(corpusPath); err != nil {
-=======
-		if testFile, err := os.Open("../../resources/frankenstein." +
-			"txt"); err != nil {
-
->>>>>>> b3e33990
 			b.Fail()
 		} else {
 			start := time.Now()
